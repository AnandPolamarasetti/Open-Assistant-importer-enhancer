--- conflicted
+++ resolved
@@ -178,15 +178,9 @@
           NEXT_PUBLIC_CLOUDFLARE_CAPTCHA_SITE_KEY:
             "{{ lookup('ansible.builtin.env',
             'WEB_NEXT_PUBLIC_CLOUDFLARE_CAPTCHA_SITE_KEY') }}"
-<<<<<<< HEAD
-          CLOUDFLARE_CAPTCHA_SERCERT_KEY:
-            "{{ lookup('ansible.builtin.env',
-            'WEB_CLOUDFLARE_CAPTCHA_SERCERT_KEY') }}"
-=======
           CLOUDFLARE_CAPTCHA_SECRET_KEY:
             "{{ lookup('ansible.builtin.env',
             'WEB_CLOUDFLARE_CAPTCHA_SECRET_KEY') }}"
->>>>>>> d5c0adba
           NEXT_PUBLIC_ENABLE_EMAIL_SIGNIN_CAPTCHA:
             "{{ lookup('ansible.builtin.env',
             'WEB_NEXT_PUBLIC_ENABLE_EMAIL_SIGNIN_CAPTCHA') }}"
