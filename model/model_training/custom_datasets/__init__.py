--- conflicted
+++ resolved
@@ -1,12 +1,7 @@
 """
     High level functions for model training
 """
-from custom_datasets.prompt_dialogue import (
-    InstructionTuning,
-    OAPrivate,
-    PrivateInstructionTuning,
-    PromptGeneratedDataset,
-)
+from custom_datasets.prompt_dialogue import InstructionTuning, OAPrivate, PrivateInstructionTuning
 from custom_datasets.qa_datasets import SODA, JokeExplaination, QADataset, SODADialogue, TranslatedQA, WebGPT
 from custom_datasets.summarization import SummarizationDataset
 from custom_datasets.toxic_conversation import ProsocialDialogue, ProsocialDialogueExplaination
@@ -14,24 +9,7 @@
 from sklearn.model_selection import train_test_split
 from torch.utils.data import Subset
 
-<<<<<<< HEAD
 QA_DATASETS = list(QADataset.DATASET_FORMAT_MAPPING.keys())
-=======
-QA_DATASETS = [
-    "squad_v2",
-    "ua_squad",
-    "adversarial_qa",
-    "trivia_qa_context",
-    "trivia_qa_nocontext",
-    "gsm8k",
-    "wikihow",
-    "essay_instruction",
-    "math_qa",
-    "reddit_eli5",
-    "reddit_askh",
-    "reddit_asks",
-]
->>>>>>> 9b18fd05
 SUMMARIZATION_DATASETS = [
     "xsum",
     "cnn_dailymail",
