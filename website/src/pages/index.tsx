import Head from "next/head";
import { useSession } from "next-auth/react";
import { CallToAction } from "src/components/CallToAction";
import { Faq } from "src/components/Faq";
import { Footer } from "src/components/Footer";
import { Header } from "src/components/Header";
import { Hero } from "src/components/Hero";
import { TaskSelection } from "src/components/TaskSelection";
<<<<<<< HEAD
import { Header } from "src/components/Header";
import { Footer } from "src/components/Footer";
import { Box, Container } from "@chakra-ui/react";
=======
>>>>>>> 2d982592

const Home = () => {
  const { data: session } = useSession();

  return (
    <>
      <Head>
        <title>Open Assistant</title>
        <meta
          name="description"
          content="Conversational AI for everyone. An open source project to create a chat enabled GPT LLM run by LAION and contributors around the world."
        />
      </Head>
      {session ? (
        <Container>
          <TaskSelection />
        </Container>
      ) : (
        <main className="oa-basic-theme">
        {/* <Container className="min-w-full" variant="no-padding"> */}
          <Hero />
          <CallToAction />
          <Faq />
        {/* </Container> */}
        </main>
      )}
    </>
  );
};

Home.getLayout = (page) => (
  <div className="grid grid-rows-[min-content_1fr_min-content] h-full justify-items-stretch">
    <Header transparent={true} />
    {page}
    <Footer />
  </div>
);

export default Home;<|MERGE_RESOLUTION|>--- conflicted
+++ resolved
@@ -6,12 +6,7 @@
 import { Header } from "src/components/Header";
 import { Hero } from "src/components/Hero";
 import { TaskSelection } from "src/components/TaskSelection";
-<<<<<<< HEAD
-import { Header } from "src/components/Header";
-import { Footer } from "src/components/Footer";
 import { Box, Container } from "@chakra-ui/react";
-=======
->>>>>>> 2d982592
 
 const Home = () => {
   const { data: session } = useSession();
@@ -26,16 +21,12 @@
         />
       </Head>
       {session ? (
-        <Container>
           <TaskSelection />
-        </Container>
       ) : (
         <main className="oa-basic-theme">
-        {/* <Container className="min-w-full" variant="no-padding"> */}
           <Hero />
           <CallToAction />
           <Faq />
-        {/* </Container> */}
         </main>
       )}
     </>
